--- conflicted
+++ resolved
@@ -73,8 +73,6 @@
             return Err(ProgramError::InvalidSeeds);
         }
 
-<<<<<<< HEAD
-
         // Finally, calculate the hash check that it matches the incoming message hash.
         let payload_hash = message_payload.hash_raw_payload_bytes();
         if &payload_hash.to_bytes() != message_payload.payload_hash {
@@ -84,17 +82,6 @@
         // Commit the message payload, which also check that the message was not previously committed.
         message_payload.commit()?;
 
-=======
-        // Finally, calculate the hash check that it matches the incoming message hash.
-        let payload_hash = message_payload.hash_raw_payload_bytes();
-        if &payload_hash.to_bytes() != message_payload.payload_hash {
-            return Err(ProgramError::InvalidAccountData);
-        }
-
-        // Commit the message payload, which also check that the message was not previously committed.
-        message_payload.commit()?;
-
->>>>>>> 89430c25
         Ok(())
     }
 }