use core::mem::size_of;
use program_utils::pda::{BytemuckedPda, ValidPDA};
use solana_program::account_info::{next_account_info, AccountInfo};
use solana_program::entrypoint::ProgramResult;
use solana_program::program_error::ProgramError;
use solana_program::pubkey::Pubkey;
use solana_program::system_program;

use super::Processor;
use crate::error::GatewayError;
use crate::state::signature_verification_pda::SignatureVerificationSessionData;
<<<<<<< HEAD
use crate::state::verifier_set_tracker::VerifierSetTracker;
use crate::state::GatewayConfig;
use crate::{
    assert_valid_gateway_root_pda, assert_valid_verifier_set_tracker_pda,
    get_verifier_set_tracker_pda, seed_prefixes,
};
=======
use crate::{assert_initialized_and_valid_gateway_root_pda, seed_prefixes};
>>>>>>> 84ffdfaf

impl Processor {
    /// Initializes a signature verification session PDA account for a given Axelar payload (former
    /// `execute_data`).
    ///
    /// Creates a [`SignatureVerificationSession`] PDA account to track signature verification state
    /// for a batch of messages identified by the Merkle root of the Axelar payload.
    ///
    /// # Errors
    ///
    /// Returns [`ProgramError`] if:
    /// * Required accounts are missing or in wrong order.
    /// * Account permissions are invalid.
    /// * System program account is invalid.
    ///
    /// Returns [`GatewayError`] if:
    /// * Gateway root PDA is not initialized or invalid.
    /// * Verification session PDA derivation fails.
    /// * Session account is already initialized.
    /// * Data serialization fails.
    ///
    /// # Panics
    ///
    /// This function will panic if:
    /// * Converting `size_of::<SignatureVerificationSessionData>` to `u64` overflows (via `expect`, unlikely to happen)
    pub fn process_initialize_payload_verification_session(
        program_id: &Pubkey,
        accounts: &[AccountInfo<'_>],
        merkle_root: [u8; 32],
        signing_verifier_set_hash: [u8; 32],
    ) -> ProgramResult {
        // Accounts
        let accounts_iter = &mut accounts.iter();
        let payer = next_account_info(accounts_iter)?;
        let gateway_root_pda = next_account_info(accounts_iter)?;
        let verification_session_account = next_account_info(accounts_iter)?;
        let verifier_set_tracker_account = next_account_info(accounts_iter)?;
        let system_program = next_account_info(accounts_iter)?;

        // Check payer account requirements
        if !payer.is_signer {
            solana_program::msg!("Error: payer account is not a signer");
            return Err(ProgramError::MissingRequiredSignature);
        }
        if !payer.is_writable {
            solana_program::msg!("Error: payer account is not writable");
            return Err(ProgramError::InvalidAccountData);
        }

        // Check verification session account requirements
        if !verification_session_account.is_writable {
            solana_program::msg!("Error: verification session account is not writable");
            return Err(ProgramError::InvalidAccountData);
        }

        // Check system program
        if !system_program::check_id(system_program.key) {
            solana_program::msg!("Error: invalid system program account");
            return Err(ProgramError::InvalidAccountData);
        }

        // Check: Gateway Root PDA is initialized.
        assert_initialized_and_valid_gateway_root_pda(gateway_root_pda)?;

        // Check: Signing verifier set is valid and sufficiently recent
        {
            let (expected_verifier_set_tracker_pda, _) =
                get_verifier_set_tracker_pda(signing_verifier_set_hash);
            if *verifier_set_tracker_account.key != expected_verifier_set_tracker_pda {
                return Err(GatewayError::InvalidVerifierSetTrackerProvided.into());
            }

            verifier_set_tracker_account
                .check_initialized_pda_without_deserialization(program_id)?;
            let verifier_set_data = verifier_set_tracker_account.try_borrow_data()?;
            let verifier_set_tracker = VerifierSetTracker::read(&verifier_set_data)
                .ok_or(GatewayError::BytemuckDataLenInvalid)?;
            assert_valid_verifier_set_tracker_pda(
                verifier_set_tracker,
                verifier_set_tracker_account.key,
            )?;
            // Check: Verifier set isn't expired
            gateway_config.assert_valid_epoch(verifier_set_tracker.epoch)?;

            // Check: Verifier set hash matches what we expect
            if verifier_set_tracker.verifier_set_hash != signing_verifier_set_hash {
                return Err(GatewayError::InvalidVerifierSetTrackerProvided.into());
            }
        }

        // Check: Verification PDA can be derived from provided seeds.
        // using canonical bump for the session account
        let (verification_session_pda, bump) =
            crate::get_signature_verification_pda(&merkle_root, &signing_verifier_set_hash);
        if verification_session_pda != *verification_session_account.key {
            return Err(GatewayError::InvalidVerificationSessionPDA.into());
        }

        // Check: the verification session account has not been initialised already
        verification_session_account
            .check_uninitialized_pda()
            .map_err(|_err| GatewayError::VerificationSessionPDAInitialised)?;

        // Use the same seeds as `[crate::get_signature_verification_pda]`, plus the
        // bump seed.
        let signers_seeds = &[
            seed_prefixes::SIGNATURE_VERIFICATION_SEED,
            &merkle_root,
            &signing_verifier_set_hash,
            &[bump],
        ];

        // Prepare the `create_account` instruction
        program_utils::pda::init_pda_raw(
            payer,
            verification_session_account,
            program_id,
            system_program,
            size_of::<SignatureVerificationSessionData>()
                .try_into()
                .map_err(|_err| {
                    solana_program::msg!("Unexpected u64 overflow in struct size");
                    ProgramError::ArithmeticOverflow
                })?,
            signers_seeds,
        )?;
        let mut data = verification_session_account.try_borrow_mut_data()?;
        let session = SignatureVerificationSessionData::read_mut(&mut data)
            .ok_or(GatewayError::BytemuckDataLenInvalid)?;
        session.bump = bump;
        session.signature_verification.signing_verifier_set_hash = signing_verifier_set_hash;

        Ok(())
    }
}<|MERGE_RESOLUTION|>--- conflicted
+++ resolved
@@ -9,16 +9,13 @@
 use super::Processor;
 use crate::error::GatewayError;
 use crate::state::signature_verification_pda::SignatureVerificationSessionData;
-<<<<<<< HEAD
 use crate::state::verifier_set_tracker::VerifierSetTracker;
 use crate::state::GatewayConfig;
 use crate::{
     assert_valid_gateway_root_pda, assert_valid_verifier_set_tracker_pda,
     get_verifier_set_tracker_pda, seed_prefixes,
 };
-=======
 use crate::{assert_initialized_and_valid_gateway_root_pda, seed_prefixes};
->>>>>>> 84ffdfaf
 
 impl Processor {
     /// Initializes a signature verification session PDA account for a given Axelar payload (former
@@ -81,7 +78,11 @@
         }
 
         // Check: Gateway Root PDA is initialized.
-        assert_initialized_and_valid_gateway_root_pda(gateway_root_pda)?;
+        gateway_root_pda.check_initialized_pda_without_deserialization(program_id)?;
+        let data = gateway_root_pda.try_borrow_data()?;
+        let gateway_config =
+            GatewayConfig::read(&data).ok_or(GatewayError::BytemuckDataLenInvalid)?;
+        assert_valid_gateway_root_pda(gateway_config.bump, gateway_root_pda.key)?;
 
         // Check: Signing verifier set is valid and sufficiently recent
         {
