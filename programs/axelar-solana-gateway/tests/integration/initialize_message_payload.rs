--- conflicted
+++ resolved
@@ -36,11 +36,7 @@
     let command_id = message_to_command_id(message);
     let (incoming_message_pda, _) = get_incoming_message_pda(&command_id);
     let (message_payload_pda, _bump) =
-<<<<<<< HEAD
-        get_message_payload_pda(&command_id, runner.payer.pubkey());
-=======
         axelar_solana_gateway::find_message_payload_pda(incoming_message_pda);
->>>>>>> e5424f86
     runner
         .try_get_account(&message_payload_pda, &axelar_solana_gateway::ID)
         .await
@@ -150,12 +146,8 @@
     assert!(message_payload.payload_hash == &message.payload_hash);
 
     // Check the bump too
-<<<<<<< HEAD
-    let (_, bump) = get_message_payload_pda(&command_id, runner.payer.pubkey());
-=======
     let (incoming_message_pda, _) = get_incoming_message_pda(&command_id);
     let (_, bump) = find_message_payload_pda(incoming_message_pda);
->>>>>>> e5424f86
     assert_eq!(*message_payload.bump, bump);
 }
 
