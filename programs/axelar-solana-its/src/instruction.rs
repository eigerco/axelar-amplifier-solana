#![allow(clippy::too_many_arguments)]
//! Instructions supported by the ITS program.

use std::borrow::Cow;

use axelar_message_primitives::{DataPayload, DestinationProgramId};
use axelar_solana_encoding::types::messages::Message;
use axelar_solana_gateway::state::incoming_message::command_id;
use borsh::{to_vec, BorshDeserialize, BorshSerialize};
use interchain_token_transfer_gmp::GMPPayload;
use solana_program::bpf_loader_upgradeable;
use solana_program::instruction::{AccountMeta, Instruction};
use solana_program::program_error::ProgramError;
use solana_program::pubkey::Pubkey;
use solana_program::{system_program, sysvar};
use spl_associated_token_account::get_associated_token_address_with_program_id;
use typed_builder::TypedBuilder;

<<<<<<< HEAD
use crate::find_interchain_transfer_execute_pda;
use crate::state::{self, flow_limit};
=======
use crate::state;
>>>>>>> a1fc3b61

pub mod interchain_token;
pub mod token_manager;

/// Instructions supported by the ITS program.
#[derive(Debug, PartialEq, Eq, BorshSerialize, BorshDeserialize)]
pub enum InterchainTokenServiceInstruction {
    /// Initializes the interchain token service program.
    ///
    /// Accounts expected by this instruction:
    ///
    /// 0. [writable,signer] The address of payer / sender
    /// 1. [] Program data account
    /// 2. [] Gateway root account
    /// 3. [writable] ITS root account
    /// 4. [] System program account
    /// 5. [] The account that will become the operator of the ITS
    /// 6. [writable] The address of the account that will store the roles of the operator account.
    Initialize {
        /// The name of the chain the ITS is running on.
        chain_name: String,

        /// The address of the ITS Hub
        its_hub_address: String,
    },

    /// Pauses or unpauses the interchain token service.
    ///
    /// Accounts expected by this instruction:
    ///
    /// 0. [writable,signer] The address of the payer, needs to be the ITS owner.
    /// 1. [] The program data account.
    /// 2. [] Gateway root account
    /// 3. [writable] ITS root pda.
    SetPauseStatus {
        /// The new pause status.
        paused: bool,
    },
    /// Sets a chain as trusted, allowing communication between this ITS and the ITS of that chain.
    ///
    /// Accounts expected by this instruction:
    ///
    /// 0. [writable,signer] The address of the payer, needs to be the ITS owner.
    /// 1. [] The program data account.
    /// 2. [] Gateway root account
    /// 3. [writable] ITS root pda.
    /// 4. [] The system program account.
    SetTrustedChain {
        /// The name of the chain to be trusted.
        chain_name: String,
    },

    /// Unsets a chain as trusted, disallowing communication between this ITS and the ITS of that chain.
    ///
    /// Accounts expected by this instruction:
    ///
    /// 0. [writable,signer] The address of the payer, needs to be the ITS owner.
    /// 1. [] The program data account.
    /// 2. [] Gateway root account
    /// 3. [writable] ITS root pda.
    /// 4. [] The system program account.
    RemoveTrustedChain {
        /// The name of the chain from which trust is removed.
        chain_name: String,
    },

    /// Approves the deployment of remote token with a destination minter
    ///
    /// 0. [writable,signer] The address of the payer, needs to have minter role on the token
    ///    manager.
    /// 1. [] The token manager account associated with the token
    /// 2. [] The account that holds the payer roles on the token manager
    /// 3. [writable] The account that will hold the approval of the deployment
    /// 4. [] The system program account
    ApproveDeployRemoteInterchainToken {
        /// The address of the account that deployed the `InterchainToken`
        deployer: Pubkey,
        /// The salt used to deploy the `InterchainToken`
        salt: [u8; 32],
        /// The remote chain where the `InterchainToken` will be deployed.
        destination_chain: String,
        /// The approved address of the minter on the destination chain
        destination_minter: Vec<u8>,
    },

    /// Revokes an approval of a deployment of remote token with a destination minter
    ///
    /// 0. [writable,signer] The address of the payer, needs to have minter role on the token
    ///    manager.
    /// 1. [] The token manager account associated with the token
    /// 2. [] The account that holds the payer roles on the token manager
    /// 3. [writable] The account holding the approval of the deployment that should be revoked
    /// 4. [] The system program account
    RevokeDeployRemoteInterchainToken {
        /// The address of the account that deployed the `InterchainToken`
        deployer: Pubkey,
        /// The salt used to deploy the `InterchainToken`
        salt: [u8; 32],
        /// The remote chain where the `InterchainToken` would be deployed.
        destination_chain: String,
    },

    /// Registers a canonical token as an interchain token and deploys its token manager.
    ///
    /// 0. [writable,signer] The address of the payer
    /// 1. [] The Metaplex metadata account associated with the mint
    /// 2. [] The GMP gateway root account
    /// 3. [] The system program account
    /// 4. [] The ITS root account
    /// 5. [writable] The token manager account derived from the `token_id` that will be initialized
    /// 6. [] The mint account (token address) of the original token
    /// 7. [] The token manager Associated Token Account
    /// 8. [] The token program account that was used to create the mint (`spl_token` vs `spl_token_2022`)
    /// 9. [] The Associated Token Account program account (`spl_associated_token_account`)
    /// 10. [] The rent sysvar account
    /// 11. [] The Metaplex metadata program account (`mpl_token_metadata`)
    RegisterCanonicalInterchainToken,

    /// Deploys a canonical interchain token on a remote chain.
    ///
    /// 0. [writable,signer] The account of the deployer, which is also paying for the transaction
    /// 1. [] The Metaplex metadata account associated with the mint
    /// 2. [] The GMP gateway root account
    /// 3. [] The system program account
    /// 4. [] The ITS root account
    /// 5. [writable] The token manager account associated with the interchain token
    /// 6. [writable] The mint account (token address) to deploy
    /// 7. [writable] The token manager Associated Token Account associated with the mint
    /// 8. [] The token program account that was used to create the mint (`spl_token` vs `spl_token_2022`)
    /// 9. [] The Associated Token Account program account (`spl_associated_token_account`)
    /// 10. [writable] The account holding the roles of the deployer on the ITS root account
    /// 11. [] The rent sysvar account
    /// 12. [] Optional account to set as operator on the `TokenManager`.
    /// 13. [writable] In case an operator is being set, this should be the account holding the roles of
    ///     the operator on the `TokenManager`
    DeployRemoteCanonicalInterchainToken {
        /// The remote chain where the `InterchainToken` should be deployed.
        destination_chain: String,
        /// The gas amount to be sent for deployment.
        gas_value: u64,
        /// The bump from the call contract signing account PDA derivation
        signing_pda_bump: u8,
    },

    /// Transfers interchain tokens.
    ///
    /// 0. [writable,signer] The address of the payer
    /// 1. [maybe signer] The address of the owner or delegate of the source account of the
    ///    transfer. In case it's the `TokenManager`, it shouldn't be set as signer as the signing
    ///    happens on chain.
    /// 2. [writable] The source account from which the tokens are being transferred
    /// 3. [] The mint account (token address)
    /// 4. [] The token manager account associated with the interchain token
    /// 5. [writable] The token manager Associated Token Account associated with the mint
    /// 6. [] The token program account that was used to create the mint (`spl_token` vs `spl_token_2022`)
    /// 7. [writable] The account tracking the flow of this mint for the current epoch
    /// 8. [] The GMP gateway root account
    /// 9. [] The GMP gateway program account
    /// 10. [writable] The GMP gas configuration account
    /// 11. [] The GMP gas service program account
    /// 12. [] The system program account
    /// 13. [] The ITS root account
    /// 14. [] The GMP call contract signing account
    /// 15. [] The ITS program account
    InterchainTransfer {
        /// The token id associated with the token
        token_id: [u8; 32],

        /// The chain where the tokens are being transferred to.
        destination_chain: String,

        /// The address on the destination chain to send the tokens to.
        destination_address: Vec<u8>,

        /// Amount of tokens being transferred.
        amount: u64,

        /// The gas value to be paid for the deploy transaction
        gas_value: u64,

        /// The bump from the call contract signing account PDA derivation
        signing_pda_bump: u8,
    },

    /// Deploys an interchain token.
    ///
    /// 0. [writable,signer] The account of the deployer, which is also paying for the transaction
    /// 1. [] The GMP gateway root account
    /// 2. [] The system program account
    /// 3. [] The ITS root account
    /// 4. [writable] The token manager account associated with the interchain token
    /// 5. [writable] The mint account (token address) to deploy
    /// 6. [writable] The token manager Associated Token Account associated with the mint
    /// 7. [] The token program account (`spl_token_2022`)
    /// 8. [] The Associated Token Account program account (`spl_associated_token_account`)
    /// 9. [writable] The account holding the roles of the deployer on the ITS root account
    /// 10. [] The rent sysvar account
    /// 11. [] The instructions sysvar account
    /// 12. [] The Metaplex metadata program account (`mpl_token_metadata`)
    /// 13. [writable] The Metaplex metadata account associated with the mint
    /// 14. [] The account to set as minter of the token
    /// 15. [writable] The account holding the roles of the minter account on the `TokenManager`
    DeployInterchainToken {
        /// The salt used to derive the tokenId associated with the token
        salt: [u8; 32],

        /// Token name
        name: String,

        /// Token symbol
        symbol: String,

        /// Token decimals
        decimals: u8,

        /// Initial supply
        initial_supply: u64,
    },

    /// Deploys a remote interchain token
    ///
    /// 0. [writable,signer] The address of the payer
    /// 1. [] The mint account (token address)
    /// 2. [] The Metaplex metadata account associated with the mint
    /// 3. [] The instructions sysvar account
    /// 4. [] The Metaplex metadata program account (`mpl_token_metadata`)
    /// 5. [] The GMP gateway root account
    /// 6. [] The GMP gateway program account
    /// 7. [writable] The GMP gas configuration account
    /// 8. [] The GMP gas service program account
    /// 9. [] The system program account
    /// 10. [] The ITS root account
    /// 11. [] The GMP call contract signing account
    /// 12. [] The ITS program account
    DeployRemoteInterchainToken {
        /// The salt used to derive the tokenId associated with the token
        salt: [u8; 32],

        /// The chain where the `InterchainToken` should be deployed.
        destination_chain: String,

        /// The gas value to be paid for the deploy transaction
        gas_value: u64,

        /// Signing PDA bump
        signing_pda_bump: u8,
    },

    /// Deploys a remote interchain token with associated minter
    ///
    /// 0. [writable,signer] The address of the payer
    /// 1. [] The mint account (token address)
    /// 2. [] The Metaplex metadata account associated with the mint
    /// 3. [] The account of the minter that approved the deployment
    /// 4. [writable] The account holding the approval for the deployment
    /// 5. [] The account holding the roles of the minter on the token manager associated with the
    ///    interchain token
    /// 6. [] The token manager account associated with the interchain token
    /// 7. [] The instructions sysvar account
    /// 8. [] The Metaplex metadata program account (`mpl_token_metadata`)
    /// 9. [] The GMP gateway root account
    /// 10. [] The GMP gateway program account
    /// 11. [writable] The GMP gas configuration account
    /// 12. [] The GMP gas service program account
    /// 13. [] The system program account
    /// 14. [] The ITS root account
    /// 15. [] The GMP call contract signing account
    /// 16. [] The ITS program account
    DeployRemoteInterchainTokenWithMinter {
        /// The salt used to derive the tokenId associated with the token
        salt: [u8; 32],

        /// The chain where the `InterchainToken` should be deployed.
        destination_chain: String,

        /// The minter on the destination chain
        destination_minter: Vec<u8>,

        /// The gas value to be paid for the deploy transaction
        gas_value: u64,

        /// Signing PDA bump
        signing_pda_bump: u8,
    },

    /// Registers token metadata.
    ///
    /// 0. [writable,signer] The address of the payer
    /// 1. [] The mint account (token address)
    /// 2. [] The token program account that was used to create the mint (`spl_token` vs `spl_token_2022`)
    /// 3. [] The GMP gateway root account
    /// 4. [] The GMP gateway program account
    /// 5. [writable] The GMP gas configuration account
    /// 6. [] The GMP gas service program account
    /// 7. [] The system program account
    /// 8. [] The ITS root account
    /// 9. [] The GMP call contract signing account
    /// 10. [] The ITS program account
    RegisterTokenMetadata {
        /// The gas value to be paid for the GMP transaction
        gas_value: u64,
        /// The signing PDA bump
        signing_pda_bump: u8,
    },

    /// Registers a custom token with ITS, deploying a new [`TokenManager`] to manage it.
    ///
    /// 0. [writable,signer] The account of the deployer, which is also paying for the transaction
    /// 1. [] The Metaplex metadata account associated with the mint
    /// 2. [] The GMP gateway root account
    /// 3. [] The system program account
    /// 4. [] The ITS root account
    /// 5. [writable] The token manager account associated with the interchain token
    /// 6. [writable] The mint account (token address) to deploy
    /// 7. [writable] The token manager Associated Token Account associated with the mint
    /// 8. [] The token program account that was used to create the mint (`spl_token` vs `spl_token_2022`)
    /// 9. [] The Associated Token Account program account (`spl_associated_token_account`)
    /// 10. [writable] The account holding the roles of the deployer on the ITS root account
    /// 11. [] The rent sysvar account
    /// 12. [] Optional account to set as operator on the `TokenManager`.
    /// 13. [writable] In case an operator is being set, this should be the account holding the roles of
    ///     the operator on the `TokenManager`
    RegisterCustomToken {
        /// Salt used to derive the `token_id` associated with the token.
        salt: [u8; 32],
        /// The token manager type.
        token_manager_type: state::token_manager::Type,
        /// The operator account
        operator: Option<Pubkey>,
    },

    /// Link a local token derived from salt and payer to another token on the `destination_chain`,
    /// at the `destination_token_address`.
    ///
    /// 0. [writable,signer] The address of the payer
    /// 1. [] The `TokenManager` account associated with the token being linked
    /// 2. [] The GMP gateway root account
    /// 3. [] The GMP gateway program account
    /// 4. [writable] The GMP gas configuration account
    /// 5. [] The GMP gas service program account
    /// 6. [] The system program account
    /// 7. [] The ITS root account
    /// 8. [] The GMP call contract signing account
    /// 9. [] The ITS program account
    LinkToken {
        /// Salt used to derive the `token_id` associated with the token.
        salt: [u8; 32],
        /// The chain where the token is being linked to.
        destination_chain: String,
        /// The address of the token on the destination chain.
        destination_token_address: Vec<u8>,
        /// The type of token manager used on the destination chain.
        token_manager_type: state::token_manager::Type,
        /// The params required on the destination chain.
        link_params: Vec<u8>,
        /// The gas value to be paid for the GMP transaction
        gas_value: u64,
        /// The signing PDA bump
        signing_pda_bump: u8,
    },

    /// Transfers tokens to a contract on the destination chain and call the give instruction on
    /// it. This instruction is is the same as [`InterchainTransfer`], but will fail if call data
    /// is empty.
    ///
    /// 0. [writable,signer] The address of the payer
    /// 1. [maybe signer] The address of the owner or delegate of the source account of the
    ///    transfer. In case it's the `TokenManager`, it shouldn't be set as signer as the signing
    ///    happens on chain.
    /// 2. [writable] The source account from which the tokens are being transferred
    /// 3. [] The mint account (token address)
    /// 4. [] The token manager account associated with the interchain token
    /// 5. [writable] The token manager Associated Token Account associated with the mint
    /// 6. [] The token program account that was used to create the mint (`spl_token` vs `spl_token_2022`)
    /// 7. [writable] The account tracking the flow of this mint for the current epoch
    /// 8. [] The GMP gateway root account
    /// 9. [] The GMP gateway program account
    /// 10. [writable] The GMP gas configuration account
    /// 11. [] The GMP gas service program account
    /// 12. [] The system program account
    /// 13. [] The ITS root account
    /// 14. [] The GMP call contract signing account
    /// 15. [] The ITS program account
    CallContractWithInterchainToken {
        /// The token id associated with the token
        token_id: [u8; 32],

        /// The chain where the tokens are being transferred to.
        destination_chain: String,

        /// The address on the destination chain to send the tokens to.
        destination_address: Vec<u8>,

        /// Amount of tokens being transferred.
        amount: u64,

        /// Call data
        data: Vec<u8>,

        /// The gas value to be paid for the deploy transaction
        gas_value: u64,

        /// Signing PDA bump
        signing_pda_bump: u8,
    },

    /// Sets the flow limit for an interchain token.
    ///
    /// 0. [writable,signer] The address of the payer
    /// 1. [] The ITS root account
    /// 2. [writable] The token manager account associated with the interchain token
    /// 3. [writable] The account holding the roles of the payer on the ITS root account
    /// 4. [writable] The account holding the roles of the payer on the `TokenManager`
    SetFlowLimit {
        /// The new flow limit.
        flow_limit: u64,
    },

    /// Transfers operatorship to another account.
    ///
    /// 0. [] System program account.
    /// 1. [writable, signer] Payer account.
    /// 2. [] PDA for the payer roles on the resource which the operatorship is being transferred
    ///    from.
    /// 3. [] PDA for the resource.
    /// 4. [] Account to transfer operatorship to.
    /// 5. [writable] PDA with the roles on the resource the
    ///    operatorship is being transferred to.
    TransferOperatorship,

    /// Proposes operatorship transfer to another account.
    ///
    /// 0. [] System program account.
    /// 1. [writable, signer] Payer account.
    /// 2. [] PDA for the payer roles on the resource.
    /// 3. [] PDA for the resource.
    /// 4. [] Account to transfer operatorship to.
    /// 5. [writable] PDA with the roles on the resource for the accounts the
    ///    operatorship is being transferred to.
    /// 6. [] Account which the operatorship is being transferred from.
    /// 7. [writable] PDA with the roles on the resource for the account the
    ///    operatorship is being transferred from.
    /// 8. [writable] PDA for the proposal
    ProposeOperatorship,

    /// Accepts operatorship transfer from another account.
    ///
    /// 0. [] System program account.
    /// 1. [writable, signer] Payer account.
    /// 2. [] PDA for the payer roles on the resource.
    /// 3. [] PDA for the resource.
    /// 4. [] Account to transfer operatorship to.
    /// 5. [writable] PDA with the roles on the resource for the accounts the
    ///    operatorship is being transferred to.
    /// 6. [] Account which the operatorship is being transferred from.
    /// 7. [writable] PDA with the roles on the resource for the account the
    ///    operatorship is being transferred from.
    /// 8. [writable] PDA for the proposal
    AcceptOperatorship,

    /// Adds a flow limiter to a [`TokenManager`].
    ///
    /// 0. [] System program account.
    /// 1. [writable, signer] Payer account (must have operator role).
    /// 2. [] PDA for the payer roles on the token manager.
    /// 3. [] PDA for the token manager.
    /// 4. [] Account to add as flow limiter.
    /// 5. [writable] PDA with the roles on the token manager for the flow limiter being added.
    AddTokenManagerFlowLimiter,

    /// Removes a flow limiter from a [`TokenManager`].
    ///
    /// 0. [] System program account.
    /// 1. [writable, signer] Payer account (must have operator role).
    /// 2. [] PDA for the payer roles on the token manager.
    /// 3. [] PDA for the token manager.
    /// 4. [] Account to remove as flow limiter.
    /// 5. [writable] PDA with the roles on the token manager for the flow limiter being removed.
    RemoveTokenManagerFlowLimiter,

    /// Sets the flow limit for an interchain token.
    ///
    /// 0. [signer] Payer account.
    /// 1. [] ITS root PDA account.
    /// 2. [writable] The [`TokenManager`] PDA account.
    /// 3. [] The PDA account with the user roles on the [`TokenManager`].
    /// 4. [] The PDA account with the user roles on ITS.
    SetTokenManagerFlowLimit {
        /// The new flow limit.
        flow_limit: u64,
    },

    /// Transfers operatorship to another account.
    ///
    /// 0. [] ITS root PDA.
    /// 1. [] System program account.
    /// 2. [writable, signer] Payer account.
    /// 3. [] PDA for the payer roles on the resource which the operatorship is being transferred
    ///    from.
    /// 4. [] PDA for the resource.
    /// 5. [] Account to transfer operatorship to.
    /// 6. [writable] PDA with the roles on the resource the
    ///    operatorship is being transferred to.
    TransferTokenManagerOperatorship,

    /// Proposes operatorship transfer to another account.
    ///
    /// 0. [] System program account.
    /// 1. [writable, signer] Payer account.
    /// 2. [] PDA for the payer roles on the resource.
    /// 3. [] PDA for the resource.
    /// 4. [] Account to transfer operatorship to.
    /// 5. [writable] PDA with the roles on the resource for the accounts the
    ///    operatorship is being transferred to.
    /// 6. [] Account which the operatorship is being transferred from.
    /// 7. [writable] PDA with the roles on the resource for the account the
    ///    operatorship is being transferred from.
    /// 8. [writable] PDA for the proposal
    ProposeTokenManagerOperatorship,

    /// Accepts operatorship transfer from another account.
    ///
    /// 0. [] System program account.
    /// 1. [writable, signer] Payer account.
    /// 2. [] PDA for the payer roles on the resource.
    /// 3. [] PDA for the resource.
    /// 4. [] Account to transfer operatorship to.
    /// 5. [writable] PDA with the roles on the resource for the accounts the
    ///    operatorship is being transferred to.
    /// 6. [] Account which the operatorship is being transferred from.
    /// 7. [writable] PDA with the roles on the resource for the account the
    ///    operatorship is being transferred from.
    /// 8. [writable] PDA for the proposal
    AcceptTokenManagerOperatorship,

    /// Transfers the mint authority to the token manager allowing it to mint tokens and manage
    /// minters. The account transferring the authority gains minter role on the [`TokenManager`] and
    /// thus can then mint tokens through the ITS mitn instruction.
    ///
    /// 0. [writable, signer] Payer, current mint authority
    /// 1. [writable] The mint for which the authority is being handed over
    /// 2. [] ITS root account
    /// 3. [] The [`TokenManager`] account associated with the mint
    /// 4. [] The account that will hold the roles of the former authority on the [`TokenManager`]
    /// 5. [] The token program used to create the mint
    /// 6. [] The system program account
    HandoverMintAuthority {
        /// The id of the token registered with ITS for which the authority is being handed over.
        token_id: [u8; 32],
    },

    /// A proxy instruction to mint tokens whose mint authority is a
    /// `TokenManager`. Only users with the `minter` role on the mint account
    /// can mint tokens.
    ///
    /// 0. [writable] The mint account
    /// 1. [writable] The account to mint tokens to
    /// 2. [] The interchain token PDA associated with the mint
    /// 3. [] The token manager PDA
    /// 4. [signer] The minter account
    /// 5. [] The token program id
    MintInterchainToken {
        /// The amount of tokens to mint.
        amount: u64,
    },

    /// Transfers mintership to another account.
    ///
    /// 0. [] ITS root PDA.
    /// 1. [] System program account.
    /// 2. [writable, signer] Payer account.
    /// 3. [] PDA for the payer roles on the resource which the mintership is being transferred
    ///    from.
    /// 4. [] PDA for the resource.
    /// 5. [] Account to transfer mintership to.
    /// 6. [writable] PDA with the roles on the resource the
    ///    mintership is being transferred to.
    TransferInterchainTokenMintership,

    /// Proposes mintership transfer to another account.
    ///
    /// 0. [] System program account.
    /// 1. [writable, signer] Payer account.
    /// 2. [] PDA for the payer roles on the resource.
    /// 3. [] PDA for the resource.
    /// 4. [] Account to transfer operatorship to.
    /// 5. [writable] PDA with the roles on the resource for the accounts the
    ///    operatorship is being transferred to.
    /// 6. [] Account which the operatorship is being transferred from.
    /// 7. [writable] PDA with the roles on the resource for the account the
    ///    operatorship is being transferred from.
    /// 8. [writable] PDA for the proposal
    ProposeInterchainTokenMintership,

    /// Accepts mintership transfer from another account.
    ///
    /// 0. [] System program account.
    /// 1. [writable, signer] Payer account.
    /// 2. [] PDA for the payer roles on the resource.
    /// 3. [] PDA for the resource.
    /// 4. [] Account to transfer operatorship to.
    /// 5. [writable] PDA with the roles on the resource for the accounts the
    ///    operatorship is being transferred to.
    /// 6. [] Account which the operatorship is being transferred from.
    /// 7. [writable] PDA with the roles on the resource for the account the
    ///    operatorship is being transferred from.
    /// 8. [writable] PDA for the proposal
    AcceptInterchainTokenMintership,

    /// A GMP Interchain Token Service instruction.
    ///
    /// 0. [writable,signer] The address of payer / sender
    /// 1. [] gateway root pda
    /// 2. [] ITS root pda
    ///
    /// 3..N Accounts depend on the inner ITS instruction.
    ItsGmpPayload {
        /// The GMP metadata
        message: Message,
    },
}

/// Inputs for the [`its_gmp_payload`] function.
///
/// To construct this type, use its builder API.
///
/// # Example
///
/// ```ignore
/// use axelar_solana_its::instructions::ItsGmpInstructionInputs;
///
/// let inputs = ItsGmpInstructionInputs::builder()
///   .payer(payer_pubkey)
///   .incoming_message_pda(gateway_approved_message_pda)
///   .message(message)
///   .payload(payload)
///   .token_program(spl_token_2022::ID)
///   .mint(mint_pubkey)
///   .bumps(bumps)
///   .build();
/// ```
#[derive(Debug, Clone, TypedBuilder)]
pub struct ItsGmpInstructionInputs {
    /// The payer account.
    pub(crate) payer: Pubkey,

    /// The PDA used to track the message status by the gateway program.
    pub(crate) incoming_message_pda: Pubkey,

    /// The PDA used to to store the message payload.
    pub(crate) message_payload_pda: Pubkey,

    /// The Axelar GMP metadata.
    pub(crate) message: Message,

    /// The ITS GMP payload.
    pub(crate) payload: GMPPayload,

    /// The token program required by the instruction (spl-token or
    /// spl-token-2022).
    pub(crate) token_program: Pubkey,

    /// The mint account required by the instruction. Hard requirement for
    /// `InterchainTransfer` instruction. Optional for `DeployTokenManager` and
    /// ignored by `DeployInterchainToken`.
    #[builder(default, setter(strip_option(fallback = mint_opt)))]
    pub(crate) mint: Option<Pubkey>,
}

/// Creates an [`InterchainTokenServiceInstruction::Initialize`] instruction.
///
/// # Errors
///
/// [`ProgramError::BorshIoError`]: When instruction serialization fails.
pub fn initialize(
    payer: Pubkey,
    operator: Pubkey,
    chain_name: String,
    its_hub_address: String,
) -> Result<Instruction, ProgramError> {
    let (its_root_pda, _) = crate::find_its_root_pda();
    let (program_data_address, _) =
        Pubkey::find_program_address(&[crate::ID.as_ref()], &bpf_loader_upgradeable::ID);
    let (user_roles_pda, _) =
        role_management::find_user_roles_pda(&crate::ID, &its_root_pda, &operator);

    let data = to_vec(&InterchainTokenServiceInstruction::Initialize {
        chain_name,
        its_hub_address,
    })?;

    let accounts = vec![
        AccountMeta::new(payer, true),
        AccountMeta::new_readonly(program_data_address, false),
        AccountMeta::new(its_root_pda, false),
        AccountMeta::new_readonly(system_program::ID, false),
        AccountMeta::new_readonly(operator, false),
        AccountMeta::new(user_roles_pda, false),
    ];

    Ok(Instruction {
        program_id: crate::ID,
        accounts,
        data,
    })
}

/// Creates an [`InterchainTokenServiceInstruction::SetPauseStatus`] instruction.
///
/// # Errors
///
/// [`ProgramError::BorshIoError`]: When instruction serialization fails.
pub fn set_pause_status(payer: Pubkey, paused: bool) -> Result<Instruction, ProgramError> {
    let (program_data_address, _) =
        Pubkey::find_program_address(&[crate::ID.as_ref()], &bpf_loader_upgradeable::ID);
    let (its_root_pda, _) = crate::find_its_root_pda();

    let data = to_vec(&InterchainTokenServiceInstruction::SetPauseStatus { paused })?;

    let accounts = vec![
        AccountMeta::new(payer, true),
        AccountMeta::new_readonly(program_data_address, false),
        AccountMeta::new(its_root_pda, false),
        AccountMeta::new_readonly(system_program::ID, false),
    ];

    Ok(Instruction {
        program_id: crate::ID,
        accounts,
        data,
    })
}

/// Creates an [`InterchainTokenServiceInstruction::SetTrustedChain`] instruction.
///
/// # Errors
///
/// [`ProgramError::BorshIoError`]: When instruction serialization fails.
pub fn set_trusted_chain(payer: Pubkey, chain_name: String) -> Result<Instruction, ProgramError> {
    let (program_data_address, _) =
        Pubkey::find_program_address(&[crate::ID.as_ref()], &bpf_loader_upgradeable::ID);

    let (its_root_pda, _) = crate::find_its_root_pda();
    let (payer_roles_pda, _) =
        role_management::find_user_roles_pda(&crate::ID, &its_root_pda, &payer);

    let data = to_vec(&InterchainTokenServiceInstruction::SetTrustedChain { chain_name })?;

    let accounts = vec![
        AccountMeta::new(payer, true),
        AccountMeta::new_readonly(payer_roles_pda, false),
        AccountMeta::new_readonly(program_data_address, false),
        AccountMeta::new(its_root_pda, false),
        AccountMeta::new_readonly(system_program::ID, false),
    ];

    Ok(Instruction {
        program_id: crate::ID,
        accounts,
        data,
    })
}

/// Creates an [`InterchainTokenServiceInstruction::RemoveTrustedChain`] instruction.
///
/// # Errors
///
/// [`ProgramError::BorshIoError`]: When instruction serialization fails.
pub fn remove_trusted_chain(
    payer: Pubkey,
    chain_name: String,
) -> Result<Instruction, ProgramError> {
    let (program_data_address, _) =
        Pubkey::find_program_address(&[crate::ID.as_ref()], &bpf_loader_upgradeable::ID);
    let (its_root_pda, _) = crate::find_its_root_pda();
    let (payer_roles_pda, _) =
        role_management::find_user_roles_pda(&crate::ID, &its_root_pda, &payer);

    let data = to_vec(&InterchainTokenServiceInstruction::RemoveTrustedChain { chain_name })?;

    let accounts = vec![
        AccountMeta::new(payer, true),
        AccountMeta::new_readonly(payer_roles_pda, false),
        AccountMeta::new_readonly(program_data_address, false),
        AccountMeta::new(its_root_pda, false),
        AccountMeta::new_readonly(system_program::ID, false),
    ];

    Ok(Instruction {
        program_id: crate::ID,
        accounts,
        data,
    })
}

/// Creates an [`InterchainTokenServiceInstruction::ApproveDeployRemoteInterchainToken`] instruction.
///
/// Allow the minter to approve the deployer for a remote interchain token deployment that uses a
/// custom `destination_minter` address. This ensures that a token deployer can't choose the
/// `destination_minter` itself, and requires the approval of the minter to reduce trust assumptions
/// on the deployer.
///
/// # Parameters
///
/// `payer`: The account paying for the transaction, also with minter role on the `TokenManager`.
/// `deployer`: The address of the account that deployed the `InterchainToken`.
/// `salt`: The unique salt for deploying the token.
/// `destination_chain`: The name of the destination chain.
/// `destination_minter`: The minter address to set on the deployed token on the destination chain. This can be arbitrary bytes since the encoding of the account is dependent on the destination chain.
///
/// # Errors
///
/// [`ProgramError::BorshIoError`]: When instruction serialization fails.
pub fn approve_deploy_remote_interchain_token(
    payer: Pubkey,
    deployer: Pubkey,
    salt: [u8; 32],
    destination_chain: String,
    destination_minter: Vec<u8>,
) -> Result<Instruction, ProgramError> {
    let (its_root_pda, _) = crate::find_its_root_pda();
    let token_id = crate::interchain_token_id(&deployer, &salt);
    let (token_manager_pda, _) = crate::find_token_manager_pda(&its_root_pda, &token_id);
    let (roles_pda, _) =
        role_management::find_user_roles_pda(&crate::ID, &token_manager_pda, &payer);
    let (deploy_approval_pda, _) =
        crate::find_deployment_approval_pda(&payer, &token_id, &destination_chain);

    let accounts = vec![
        AccountMeta::new(payer, true),
        AccountMeta::new_readonly(token_manager_pda, false),
        AccountMeta::new_readonly(roles_pda, false),
        AccountMeta::new(deploy_approval_pda, false),
        AccountMeta::new_readonly(system_program::ID, false),
    ];

    let data = to_vec(
        &InterchainTokenServiceInstruction::ApproveDeployRemoteInterchainToken {
            deployer,
            salt,
            destination_chain,
            destination_minter,
        },
    )?;

    Ok(Instruction {
        program_id: crate::ID,
        accounts,
        data,
    })
}

/// Creates an [`InterchainTokenServiceInstruction::RevokeDeployRemoteInterchainToken`] instruction.
///
/// Allows the minter to revoke a deployer's approval for a remote interchain token deployment that
/// uses a custom `destination_minter` address.
///
/// # Parameters
///
/// `payer`: The account paying for the transaction, also with minter role on the `TokenManager`.
/// `deployer`: The address of the account that deployed the `InterchainToken`.
/// `salt`: The unique salt for deploying the token.
/// `destination_chain`: The name of the destination chain.
///
/// # Errors
///
/// [`ProgramError::BorshIoError`]: When instruction serialization fails.
pub fn revoke_deploy_remote_interchain_token(
    payer: Pubkey,
    deployer: Pubkey,
    salt: [u8; 32],
    destination_chain: String,
) -> Result<Instruction, ProgramError> {
    let token_id = crate::interchain_token_id(&deployer, &salt);
    let (deploy_approval_pda, _) =
        crate::find_deployment_approval_pda(&payer, &token_id, &destination_chain);

    let accounts = vec![
        AccountMeta::new(payer, true),
        AccountMeta::new(deploy_approval_pda, false),
        AccountMeta::new_readonly(system_program::ID, false),
    ];

    let data = to_vec(
        &InterchainTokenServiceInstruction::RevokeDeployRemoteInterchainToken {
            deployer,
            salt,
            destination_chain,
        },
    )?;

    Ok(Instruction {
        program_id: crate::ID,
        accounts,
        data,
    })
}

/// Creates an [`InterchainTokenServiceInstruction::RegisterCanonicalInterchainToken`]
/// instruction.
///
/// # Errors
///
/// [`ProgramError::BorshIoError`]: When instruction serialization fails.
pub fn register_canonical_interchain_token(
    payer: Pubkey,
    mint: Pubkey,
    token_program: Pubkey,
) -> Result<Instruction, ProgramError> {
    let (its_root_pda, _) = crate::find_its_root_pda();
    let token_id = crate::canonical_interchain_token_id(&mint);
    let (token_manager_pda, _) = crate::find_token_manager_pda(&its_root_pda, &token_id);
    let token_manager_ata =
        get_associated_token_address_with_program_id(&token_manager_pda, &mint, &token_program);
    let (token_metadata_account, _) = mpl_token_metadata::accounts::Metadata::find_pda(&mint);
    let (its_user_roles_pda, _) =
        role_management::find_user_roles_pda(&crate::ID, &token_manager_pda, &its_root_pda);

    let accounts = vec![
        AccountMeta::new(payer, true),
        AccountMeta::new_readonly(token_metadata_account, false),
        AccountMeta::new_readonly(system_program::ID, false),
        AccountMeta::new_readonly(its_root_pda, false),
        AccountMeta::new(token_manager_pda, false),
        AccountMeta::new(mint, false),
        AccountMeta::new(token_manager_ata, false),
        AccountMeta::new_readonly(token_program, false),
        AccountMeta::new_readonly(spl_associated_token_account::ID, false),
        AccountMeta::new(its_user_roles_pda, false),
        AccountMeta::new_readonly(sysvar::rent::ID, false),
    ];

    let data = to_vec(&InterchainTokenServiceInstruction::RegisterCanonicalInterchainToken)?;

    Ok(Instruction {
        program_id: crate::ID,
        accounts,
        data,
    })
}

/// Creates an [`InterchainTokenServiceInstruction::DeployRemoteInterchainToken`]
/// instruction.
///
/// # Errors
///
/// [`ProgramError::BorshIoError`]: When instruction serialization fails.
pub fn deploy_remote_canonical_interchain_token(
    payer: Pubkey,
    mint: Pubkey,
    destination_chain: String,
    gas_value: u64,
) -> Result<Instruction, ProgramError> {
    let (gateway_root_pda, _) = axelar_solana_gateway::get_gateway_root_config_pda();
    let (its_root_pda, _) = crate::find_its_root_pda();
    let (call_contract_signing_pda, signing_pda_bump) =
        axelar_solana_gateway::get_call_contract_signing_pda(crate::ID);
    let (metadata_account_key, _) = mpl_token_metadata::accounts::Metadata::find_pda(&mint);
    let (gas_config_pda, _bump) = axelar_solana_gas_service::get_config_pda();
    let token_id = crate::canonical_interchain_token_id(&mint);
    let (token_manager, _) = crate::find_token_manager_pda(&its_root_pda, &token_id);

    let accounts = vec![
        AccountMeta::new(payer, true),
        AccountMeta::new_readonly(mint, false),
        AccountMeta::new_readonly(metadata_account_key, false),
        AccountMeta::new_readonly(token_manager, false),
        AccountMeta::new_readonly(gateway_root_pda, false),
        AccountMeta::new_readonly(axelar_solana_gateway::ID, false),
        AccountMeta::new(gas_config_pda, false),
        AccountMeta::new_readonly(axelar_solana_gas_service::ID, false),
        AccountMeta::new_readonly(system_program::ID, false),
        AccountMeta::new_readonly(its_root_pda, false),
        AccountMeta::new_readonly(call_contract_signing_pda, false),
        AccountMeta::new_readonly(crate::ID, false),
    ];

    let data = to_vec(
        &InterchainTokenServiceInstruction::DeployRemoteCanonicalInterchainToken {
            destination_chain,
            gas_value,
            signing_pda_bump,
        },
    )?;

    Ok(Instruction {
        program_id: crate::ID,
        accounts,
        data,
    })
}

/// Creates an [`InterchainTokenServiceInstruction::DeployInterchainToken`]
/// instruction.
///
/// # Errors
///
/// [`ProgramError::BorshIoError`]: When instruction serialization fails.
pub fn deploy_interchain_token(
    payer: Pubkey,
    salt: [u8; 32],
    name: String,
    symbol: String,
    decimals: u8,
    initial_supply: u64,
    minter: Option<Pubkey>,
) -> Result<Instruction, ProgramError> {
    let (its_root_pda, _) = crate::find_its_root_pda();
    let token_id = crate::interchain_token_id(&payer, &salt);
    let (token_manager_pda, _) = crate::find_token_manager_pda(&its_root_pda, &token_id);
    let (mint, _) = crate::find_interchain_token_pda(&its_root_pda, &token_id);
    let token_manager_ata = get_associated_token_address_with_program_id(
        &token_manager_pda,
        &mint,
        &spl_token_2022::ID,
    );
    let payer_ata =
        get_associated_token_address_with_program_id(&payer, &mint, &spl_token_2022::ID);
    let (its_user_roles_pda, _) =
        role_management::find_user_roles_pda(&crate::ID, &token_manager_pda, &its_root_pda);
    let (metadata_account_key, _) = mpl_token_metadata::accounts::Metadata::find_pda(&mint);

    let mut accounts = vec![
        AccountMeta::new(payer, true),
        AccountMeta::new_readonly(system_program::ID, false),
        AccountMeta::new_readonly(its_root_pda, false),
        AccountMeta::new(token_manager_pda, false),
        AccountMeta::new(mint, false),
        AccountMeta::new(token_manager_ata, false),
        AccountMeta::new_readonly(spl_token_2022::ID, false),
        AccountMeta::new_readonly(spl_associated_token_account::ID, false),
        AccountMeta::new(its_user_roles_pda, false),
        AccountMeta::new_readonly(sysvar::rent::ID, false),
        AccountMeta::new_readonly(sysvar::instructions::ID, false),
        AccountMeta::new_readonly(mpl_token_metadata::ID, false),
        AccountMeta::new(metadata_account_key, false),
        AccountMeta::new(payer_ata, false),
    ];

    if let Some(minter) = minter {
        let (minter_roles_pda, _) =
            role_management::find_user_roles_pda(&crate::ID, &token_manager_pda, &minter);
        accounts.push(AccountMeta::new_readonly(minter, false));
        accounts.push(AccountMeta::new(minter_roles_pda, false));
    }

    let data = to_vec(&InterchainTokenServiceInstruction::DeployInterchainToken {
        salt,
        name,
        symbol,
        decimals,
        initial_supply,
    })?;

    Ok(Instruction {
        program_id: crate::ID,
        accounts,
        data,
    })
}

/// Creates an [`InterchainTokenServiceInstruction::DeployRemoteInterchainToken`]
/// instruction.
///
/// # Errors
///
/// [`ProgramError::BorshIoError`]: When instruction serialization fails.
pub fn deploy_remote_interchain_token(
    payer: Pubkey,
    salt: [u8; 32],
    destination_chain: String,
    gas_value: u64,
) -> Result<Instruction, ProgramError> {
    let (gateway_root_pda, _) = axelar_solana_gateway::get_gateway_root_config_pda();
    let (its_root_pda, _) = crate::find_its_root_pda();
    let token_id = crate::interchain_token_id(&payer, &salt);
    let (mint, _) = crate::find_interchain_token_pda(&its_root_pda, &token_id);
    let (call_contract_signing_pda, signing_pda_bump) =
        axelar_solana_gateway::get_call_contract_signing_pda(crate::ID);
    let (metadata_account_key, _) = mpl_token_metadata::accounts::Metadata::find_pda(&mint);
    let (gas_config_pda, _bump) = axelar_solana_gas_service::get_config_pda();
    let (token_manager, _) = crate::find_token_manager_pda(&its_root_pda, &token_id);

    let accounts = vec![
        AccountMeta::new(payer, true),
        AccountMeta::new_readonly(mint, false),
        AccountMeta::new_readonly(metadata_account_key, false),
        AccountMeta::new_readonly(token_manager, false),
        AccountMeta::new_readonly(gateway_root_pda, false),
        AccountMeta::new_readonly(axelar_solana_gateway::ID, false),
        AccountMeta::new(gas_config_pda, false),
        AccountMeta::new_readonly(axelar_solana_gas_service::ID, false),
        AccountMeta::new_readonly(system_program::ID, false),
        AccountMeta::new_readonly(its_root_pda, false),
        AccountMeta::new_readonly(call_contract_signing_pda, false),
        AccountMeta::new_readonly(crate::ID, false),
    ];

    let data = to_vec(
        &InterchainTokenServiceInstruction::DeployRemoteInterchainToken {
            salt,
            destination_chain,
            gas_value,
            signing_pda_bump,
        },
    )?;

    Ok(Instruction {
        program_id: crate::ID,
        accounts,
        data,
    })
}

/// Creates an [`InterchainTokenServiceInstruction::DeployRemoteInterchainTokenWithMinter`]
/// instruction.
///
/// # Errors
///
/// [`ProgramError::BorshIoError`]: When instruction serialization fails.
pub fn deploy_remote_interchain_token_with_minter(
    payer: Pubkey,
    salt: [u8; 32],
    minter: Pubkey,
    destination_chain: String,
    destination_minter: Vec<u8>,
    gas_value: u64,
) -> Result<Instruction, ProgramError> {
    let (gateway_root_pda, _) = axelar_solana_gateway::get_gateway_root_config_pda();
    let (its_root_pda, _) = crate::find_its_root_pda();
    let token_id = crate::interchain_token_id(&payer, &salt);
    let (mint, _) = crate::find_interchain_token_pda(&its_root_pda, &token_id);
    let (call_contract_signing_pda, signing_pda_bump) =
        axelar_solana_gateway::get_call_contract_signing_pda(crate::ID);
    let (metadata_account_key, _) = mpl_token_metadata::accounts::Metadata::find_pda(&mint);
    let (deploy_approval, _) =
        crate::find_deployment_approval_pda(&minter, &token_id, &destination_chain);
    let (token_manager_pda, _) = crate::find_token_manager_pda(&its_root_pda, &token_id);
    let (minter_roles_pda, _) =
        role_management::find_user_roles_pda(&crate::ID, &token_manager_pda, &minter);
    let (gas_config_pda, _bump) = axelar_solana_gas_service::get_config_pda();

    let accounts = vec![
        AccountMeta::new(payer, true),
        AccountMeta::new_readonly(mint, false),
        AccountMeta::new_readonly(metadata_account_key, false),
        AccountMeta::new_readonly(token_manager_pda, false),
        AccountMeta::new_readonly(minter, false),
        AccountMeta::new(deploy_approval, false),
        AccountMeta::new_readonly(minter_roles_pda, false),
        AccountMeta::new_readonly(gateway_root_pda, false),
        AccountMeta::new_readonly(axelar_solana_gateway::ID, false),
        AccountMeta::new(gas_config_pda, false),
        AccountMeta::new_readonly(axelar_solana_gas_service::ID, false),
        AccountMeta::new_readonly(system_program::ID, false),
        AccountMeta::new_readonly(its_root_pda, false),
        AccountMeta::new_readonly(call_contract_signing_pda, false),
        AccountMeta::new_readonly(crate::ID, false),
    ];

    let data = to_vec(
        &InterchainTokenServiceInstruction::DeployRemoteInterchainTokenWithMinter {
            salt,
            destination_chain,
            gas_value,
            signing_pda_bump,
            destination_minter,
        },
    )?;

    Ok(Instruction {
        program_id: crate::ID,
        accounts,
        data,
    })
}

/// Creates [`InterchainTokenServiceInstruction::RegisterTokenMetadata`] instruction.
///
/// # Errors
///
/// [`ProgramError::BorshIoError`]: When instruction serialization fails.
pub fn register_token_metadata(
    payer: Pubkey,
    mint: Pubkey,
    gas_value: u64,
) -> Result<Instruction, ProgramError> {
    let (gateway_root_pda, _) = axelar_solana_gateway::get_gateway_root_config_pda();
    let (its_root_pda, _) = crate::find_its_root_pda();
    let (call_contract_signing_pda, signing_pda_bump) =
        axelar_solana_gateway::get_call_contract_signing_pda(crate::ID);
    let (gas_config_pda, _bump) = axelar_solana_gas_service::get_config_pda();

    let accounts = vec![
        AccountMeta::new(payer, true),
        AccountMeta::new_readonly(mint, false),
        AccountMeta::new_readonly(gateway_root_pda, false),
        AccountMeta::new_readonly(axelar_solana_gateway::ID, false),
        AccountMeta::new(gas_config_pda, false),
        AccountMeta::new_readonly(axelar_solana_gas_service::ID, false),
        AccountMeta::new_readonly(system_program::ID, false),
        AccountMeta::new_readonly(its_root_pda, false),
        AccountMeta::new_readonly(call_contract_signing_pda, false),
        AccountMeta::new_readonly(crate::ID, false),
    ];

    let data = to_vec(&InterchainTokenServiceInstruction::RegisterTokenMetadata {
        gas_value,
        signing_pda_bump,
    })?;

    Ok(Instruction {
        program_id: crate::ID,
        accounts,
        data,
    })
}

/// Creates an [`InterchainTokenServiceInstruction::RegisterCustomToken`]
/// instruction.
///
/// # Errors
///
/// [`ProgramError::BorshIoError`]: When instruction serialization fails.
pub fn register_custom_token(
    payer: Pubkey,
    salt: [u8; 32],
    mint: Pubkey,
    token_manager_type: state::token_manager::Type,
    token_program: Pubkey,
    operator: Option<Pubkey>,
) -> Result<Instruction, ProgramError> {
    let (its_root_pda, _) = crate::find_its_root_pda();
    let token_id = crate::linked_token_id(&payer, &salt);
    let (token_manager_pda, _) = crate::find_token_manager_pda(&its_root_pda, &token_id);
    let token_manager_ata =
        get_associated_token_address_with_program_id(&token_manager_pda, &mint, &token_program);
    let (token_metadata_account, _) = mpl_token_metadata::accounts::Metadata::find_pda(&mint);
    let (its_user_roles_pda, _) =
        role_management::find_user_roles_pda(&crate::ID, &token_manager_pda, &its_root_pda);

    let mut accounts = vec![
        AccountMeta::new(payer, true),
        AccountMeta::new_readonly(token_metadata_account, false),
        AccountMeta::new_readonly(system_program::ID, false),
        AccountMeta::new_readonly(its_root_pda, false),
        AccountMeta::new(token_manager_pda, false),
        AccountMeta::new(mint, false),
        AccountMeta::new(token_manager_ata, false),
        AccountMeta::new_readonly(token_program, false),
        AccountMeta::new_readonly(spl_associated_token_account::ID, false),
        AccountMeta::new(its_user_roles_pda, false),
        AccountMeta::new_readonly(sysvar::rent::ID, false),
    ];

    if let Some(operator) = operator {
        let (operator_roles_pda, _) =
            role_management::find_user_roles_pda(&crate::ID, &token_manager_pda, &operator);
        accounts.push(AccountMeta::new(operator, false));
        accounts.push(AccountMeta::new(operator_roles_pda, false));
    }

    let data = to_vec(&InterchainTokenServiceInstruction::RegisterCustomToken {
        salt,
        token_manager_type,
        operator,
    })?;

    Ok(Instruction {
        program_id: crate::ID,
        accounts,
        data,
    })
}

/// Creates an [`InterchainTokenServiceInstruction::LinkToken`] instruction.
///
/// # Errors
///
/// [`ProgramError::BorshIoError`]: When instruction serialization fails.
pub fn link_token(
    payer: Pubkey,
    salt: [u8; 32],
    destination_chain: String,
    destination_token_address: Vec<u8>,
    token_manager_type: state::token_manager::Type,
    link_params: Vec<u8>,
    gas_value: u64,
) -> Result<Instruction, ProgramError> {
    let (gateway_root_pda, _) = axelar_solana_gateway::get_gateway_root_config_pda();
    let (its_root_pda, _) = crate::find_its_root_pda();
    let (call_contract_signing_pda, signing_pda_bump) =
        axelar_solana_gateway::get_call_contract_signing_pda(crate::ID);
    let token_id = crate::linked_token_id(&payer, &salt);
    let (token_manager_pda, _) = crate::find_token_manager_pda(&its_root_pda, &token_id);
    let (gas_config_pda, _bump) = axelar_solana_gas_service::get_config_pda();

    let accounts = vec![
        AccountMeta::new(payer, true),
        AccountMeta::new_readonly(token_manager_pda, false),
        AccountMeta::new_readonly(gateway_root_pda, false),
        AccountMeta::new_readonly(axelar_solana_gateway::ID, false),
        AccountMeta::new(gas_config_pda, false),
        AccountMeta::new_readonly(axelar_solana_gas_service::ID, false),
        AccountMeta::new_readonly(system_program::ID, false),
        AccountMeta::new_readonly(its_root_pda, false),
        AccountMeta::new_readonly(call_contract_signing_pda, false),
        AccountMeta::new_readonly(crate::ID, false),
    ];

    let data = to_vec(&InterchainTokenServiceInstruction::LinkToken {
        salt,
        destination_chain,
        destination_token_address,
        token_manager_type,
        link_params,
        gas_value,
        signing_pda_bump,
    })?;

    Ok(Instruction {
        program_id: crate::ID,
        accounts,
        data,
    })
}

/// Creates an [`InterchainTokenServiceInstruction::InterchainTransfer`]
/// instruction.
///
/// # Errors
///
/// [`ProgramError::BorshIoError`]: When instruction serialization fails.
pub fn interchain_transfer(
    payer: Pubkey,
    source_account: Pubkey,
    token_id: [u8; 32],
    destination_chain: String,
    destination_address: Vec<u8>,
    amount: u64,
    mint: Pubkey,
    token_program: Pubkey,
    gas_value: u64,
) -> Result<Instruction, ProgramError> {
    let (gateway_root_pda, _) = axelar_solana_gateway::get_gateway_root_config_pda();
    let (its_root_pda, _) = crate::find_its_root_pda();
    let (token_manager_pda, _) = crate::find_token_manager_pda(&its_root_pda, &token_id);
    let token_manager_ata =
        get_associated_token_address_with_program_id(&token_manager_pda, &mint, &token_program);
    let (call_contract_signing_pda, signing_pda_bump) =
        axelar_solana_gateway::get_call_contract_signing_pda(crate::ID);
    let (gas_config_pda, _bump) = axelar_solana_gas_service::get_config_pda();

    let accounts = vec![
        AccountMeta::new_readonly(payer, true),
        AccountMeta::new(source_account, false),
        AccountMeta::new(mint, false),
        AccountMeta::new(token_manager_pda, false),
        AccountMeta::new(token_manager_ata, false),
        AccountMeta::new_readonly(token_program, false),
        AccountMeta::new_readonly(gateway_root_pda, false),
        AccountMeta::new_readonly(axelar_solana_gateway::ID, false),
        AccountMeta::new(gas_config_pda, false),
        AccountMeta::new_readonly(axelar_solana_gas_service::ID, false),
        AccountMeta::new_readonly(system_program::ID, false),
        AccountMeta::new_readonly(its_root_pda, false),
        AccountMeta::new_readonly(call_contract_signing_pda, false),
        AccountMeta::new_readonly(crate::ID, false),
    ];

    let data = to_vec(&InterchainTokenServiceInstruction::InterchainTransfer {
        token_id,
        destination_chain,
        destination_address,
        amount,
        gas_value,
        signing_pda_bump,
    })?;

    Ok(Instruction {
        program_id: crate::ID,
        accounts,
        data,
    })
}

/// Creates an [`InterchainTokenServiceInstruction::CallContractWithInterchainToken`]
/// instruction.
///
/// # Errors
///
/// [`ProgramError::BorshIoError`]: When instruction serialization fails.
pub fn call_contract_with_interchain_token(
    payer: Pubkey,
    source_account: Pubkey,
    token_id: [u8; 32],
    destination_chain: String,
    destination_address: Vec<u8>,
    amount: u64,
    mint: Pubkey,
    data: Vec<u8>,
    token_program: Pubkey,
    gas_value: u64,
) -> Result<Instruction, ProgramError> {
    let (its_root_pda, _) = crate::find_its_root_pda();
    let (token_manager_pda, _) = crate::find_token_manager_pda(&its_root_pda, &token_id);
    let token_manager_ata =
        get_associated_token_address_with_program_id(&token_manager_pda, &mint, &token_program);
    let (call_contract_signing_pda, signing_pda_bump) =
        axelar_solana_gateway::get_call_contract_signing_pda(crate::ID);
    let (gas_config_pda, _bump) = axelar_solana_gas_service::get_config_pda();

    let accounts = vec![
        AccountMeta::new_readonly(payer, true),
        AccountMeta::new(source_account, false),
        AccountMeta::new(mint, false),
        AccountMeta::new_readonly(token_manager_pda, false),
        AccountMeta::new(token_manager_ata, false),
        AccountMeta::new_readonly(token_program, false),
        AccountMeta::new_readonly(axelar_solana_gateway::ID, false),
        AccountMeta::new(gas_config_pda, false),
        AccountMeta::new_readonly(axelar_solana_gas_service::ID, false),
        AccountMeta::new_readonly(system_program::ID, false),
        AccountMeta::new_readonly(its_root_pda, false),
        AccountMeta::new_readonly(call_contract_signing_pda, false),
        AccountMeta::new_readonly(crate::ID, false),
    ];

    let data = to_vec(
        &InterchainTokenServiceInstruction::CallContractWithInterchainToken {
            token_id,
            destination_chain,
            destination_address,
            amount,
            gas_value,
            signing_pda_bump,
            data,
        },
    )?;

    Ok(Instruction {
        program_id: crate::ID,
        accounts,
        data,
    })
}

/// Creates an [`InterchainTokenServiceInstruction::SetFlowLimit`].
///
/// # Errors
///
/// [`ProgramError::BorshIoError`]: When instruction serialization fails.
pub fn set_flow_limit(
    payer: Pubkey,
    token_id: [u8; 32],
    flow_limit: u64,
) -> Result<Instruction, ProgramError> {
    let (its_root_pda, _) = crate::find_its_root_pda();
    let (token_manager_pda, _) = crate::find_token_manager_pda(&its_root_pda, &token_id);

    let (its_user_roles_pda, _) =
        role_management::find_user_roles_pda(&crate::ID, &its_root_pda, &payer);
    let (token_manager_user_roles_pda, _) =
        role_management::find_user_roles_pda(&crate::ID, &token_manager_pda, &its_root_pda);

    let data = to_vec(&InterchainTokenServiceInstruction::SetFlowLimit { flow_limit })?;
    let accounts = vec![
        AccountMeta::new_readonly(payer, true),
        AccountMeta::new_readonly(its_root_pda, false),
        AccountMeta::new(token_manager_pda, false),
        AccountMeta::new_readonly(its_user_roles_pda, false),
        AccountMeta::new_readonly(token_manager_user_roles_pda, false),
        AccountMeta::new_readonly(system_program::ID, false),
    ];

    Ok(Instruction {
        program_id: crate::ID,
        accounts,
        data,
    })
}

/// Creates an [`InterchainTokenServiceInstruction::ItsGmpPayload`] instruction.
///
/// # Errors
///
/// [`ProgramError::BorshIoError`]: When instruction serialization fails.
pub fn its_gmp_payload(inputs: ItsGmpInstructionInputs) -> Result<Instruction, ProgramError> {
    let mut accounts = prefix_accounts(
        &inputs.payer,
        &inputs.incoming_message_pda,
        &inputs.message_payload_pda,
        &inputs.message,
    );

    let unwrapped_payload = match inputs.payload {
        GMPPayload::InterchainTransfer(_)
        | GMPPayload::DeployInterchainToken(_)
        | GMPPayload::LinkToken(_)
        | GMPPayload::RegisterTokenMetadata(_) => inputs.payload,
        GMPPayload::SendToHub(inner) => GMPPayload::decode(&inner.payload)
            .map_err(|_err| ProgramError::InvalidInstructionData)?,
        GMPPayload::ReceiveFromHub(inner) => GMPPayload::decode(&inner.payload)
            .map_err(|_err| ProgramError::InvalidInstructionData)?,
    };

    let mut its_accounts =
        derive_its_accounts(&unwrapped_payload, inputs.token_program, inputs.mint)?;

    accounts.append(&mut its_accounts);

    let data = to_vec(&InterchainTokenServiceInstruction::ItsGmpPayload {
        message: inputs.message,
    })?;

    Ok(Instruction {
        program_id: crate::ID,
        accounts,
        data,
    })
}

/// Creates an [`InterchainTokenServiceInstruction::OperatorInstruction`]
/// instruction with the [`operator::Instruction::TransferOperatorship`]
/// variant.
///
/// # Errors
///
/// [`ProgramError::BorshIoError`]: When instruction serialization fails.
pub fn transfer_operatorship(payer: Pubkey, to: Pubkey) -> Result<Instruction, ProgramError> {
    let (its_root_pda, _) = crate::find_its_root_pda();
    let (payer_roles_pda, _) =
        role_management::find_user_roles_pda(&crate::id(), &its_root_pda, &payer);
    let (destination_roles_pda, _) =
        role_management::find_user_roles_pda(&crate::id(), &its_root_pda, &to);

    let accounts = vec![
        AccountMeta::new_readonly(system_program::id(), false),
        AccountMeta::new(payer, true),
        AccountMeta::new(payer_roles_pda, false),
        AccountMeta::new_readonly(its_root_pda, false),
        AccountMeta::new_readonly(to, false),
        AccountMeta::new(destination_roles_pda, false),
    ];

    let data = to_vec(&InterchainTokenServiceInstruction::TransferOperatorship)?;

    Ok(Instruction {
        program_id: crate::ID,
        accounts,
        data,
    })
}

/// Creates an [`InterchainTokenServiceInstruction::ProposeOperatorship`] instruction.
///
/// # Errors
///
/// [`ProgramError::BorshIoError`]: When instruction serialization fails.
pub fn propose_operatorship(payer: Pubkey, to: Pubkey) -> Result<Instruction, ProgramError> {
    let (its_root_pda, _) = crate::find_its_root_pda();
    let (payer_roles_pda, _) =
        role_management::find_user_roles_pda(&crate::id(), &its_root_pda, &payer);
    let (destination_roles_pda, _) =
        role_management::find_user_roles_pda(&crate::id(), &its_root_pda, &to);
    let (proposal_pda, _) =
        role_management::find_roles_proposal_pda(&crate::id(), &its_root_pda, &payer, &to);

    let accounts = vec![
        AccountMeta::new_readonly(solana_program::system_program::id(), false),
        AccountMeta::new(payer, true),
        AccountMeta::new_readonly(payer_roles_pda, false),
        AccountMeta::new_readonly(its_root_pda, false),
        AccountMeta::new_readonly(to, false),
        AccountMeta::new_readonly(destination_roles_pda, false),
        AccountMeta::new(proposal_pda, false),
    ];

    let data = to_vec(&InterchainTokenServiceInstruction::ProposeOperatorship)?;

    Ok(Instruction {
        program_id: crate::ID,
        accounts,
        data,
    })
}

/// Creates an [`InterchainTokenServiceInstruction::AcceptOperatorship`] instruction.
///
/// # Errors
///
/// [`ProgramError::BorshIoError`]: When instruction serialization fails.
pub fn accept_operatorship(payer: Pubkey, from: Pubkey) -> Result<Instruction, ProgramError> {
    let (its_root_pda, _) = crate::find_its_root_pda();
    let (payer_roles_pda, _) =
        role_management::find_user_roles_pda(&crate::id(), &its_root_pda, &payer);
    let (origin_roles_pda, _) =
        role_management::find_user_roles_pda(&crate::id(), &its_root_pda, &from);
    let (proposal_pda, _) =
        role_management::find_roles_proposal_pda(&crate::id(), &its_root_pda, &from, &payer);

    let accounts = vec![
        AccountMeta::new_readonly(solana_program::system_program::id(), false),
        AccountMeta::new(payer, true),
        AccountMeta::new(payer_roles_pda, false),
        AccountMeta::new_readonly(its_root_pda, false),
        AccountMeta::new_readonly(from, false),
        AccountMeta::new(origin_roles_pda, false),
        AccountMeta::new(proposal_pda, false),
    ];

    let data = to_vec(&InterchainTokenServiceInstruction::AcceptOperatorship)?;

    Ok(Instruction {
        program_id: crate::ID,
        accounts,
        data,
    })
}

fn prefix_accounts(
    payer: &Pubkey,
    gateway_incoming_message_pda: &Pubkey,
    gateway_message_payload_pda: &Pubkey,
    message: &Message,
) -> Vec<AccountMeta> {
    let command_id = command_id(&message.cc_id.chain, &message.cc_id.id);
    let destination_program = DestinationProgramId(crate::ID);
    let (gateway_approved_message_signing_pda, _) = destination_program.signing_pda(&command_id);

    vec![
        AccountMeta::new(*payer, true),
        AccountMeta::new(*gateway_incoming_message_pda, false),
        AccountMeta::new_readonly(*gateway_message_payload_pda, false),
        AccountMeta::new_readonly(gateway_approved_message_signing_pda, false),
        AccountMeta::new_readonly(axelar_solana_gateway::ID, false),
    ]
}

pub(crate) fn derive_its_accounts<'a, T>(
    payload: T,
    token_program: Pubkey,
    maybe_mint: Option<Pubkey>,
) -> Result<Vec<AccountMeta>, ProgramError>
where
    T: TryInto<ItsMessageRef<'a>>,
{
    let message: ItsMessageRef<'_> = payload
        .try_into()
        .map_err(|_err| ProgramError::InvalidInstructionData)?;
    if let ItsMessageRef::DeployInterchainToken { .. } = message {
        if token_program != spl_token_2022::ID {
            return Err(ProgramError::InvalidInstructionData);
        }
    }

    let (mut accounts, mint, token_manager_pda) =
        derive_common_its_accounts(token_program, &message, maybe_mint)?;

    let mut message_specific_accounts =
        derive_specific_its_accounts(&message, mint, token_manager_pda, token_program)?;

    accounts.append(&mut message_specific_accounts);

    Ok(accounts)
}

fn derive_specific_its_accounts(
    message: &ItsMessageRef<'_>,
    mint_account: Pubkey,
    token_manager_pda: Pubkey,
    token_program: Pubkey,
) -> Result<Vec<AccountMeta>, ProgramError> {
    let mut specific_accounts = Vec::new();

    match message {
        ItsMessageRef::InterchainTransfer {
            destination_address,
            data,
            ..
        } => {
            let wallet = Pubkey::new_from_array(
                (*destination_address)
                    .try_into()
                    .map_err(|_err| ProgramError::InvalidInstructionData)?,
            );

            let destination_ata = get_associated_token_address_with_program_id(
                &wallet,
                &mint_account,
                &token_program,
            );

            specific_accounts.push(AccountMeta::new(wallet, false));
            specific_accounts.push(AccountMeta::new(destination_ata, false));

            if !data.is_empty() {
                let execute_data = DataPayload::decode(data)
                    .map_err(|_err| ProgramError::InvalidInstructionData)?;
<<<<<<< HEAD
                let (metadata_account_key, _) =
                    mpl_token_metadata::accounts::Metadata::find_pda(&mint_account);
                let program_ata = get_associated_token_address_with_program_id(
                    &destination_account,
                    &mint_account,
                    &token_program,
                );
                let interchain_transfer_execute_key =
                    find_interchain_transfer_execute_pda(&destination_account).0;

                specific_accounts.push(AccountMeta::new(program_ata, false));
                specific_accounts.push(AccountMeta::new_readonly(mpl_token_metadata::ID, false));
                specific_accounts.push(AccountMeta::new(metadata_account_key, false));
                specific_accounts.push(AccountMeta::new(interchain_transfer_execute_key, false));
=======
>>>>>>> a1fc3b61
                specific_accounts.extend(execute_data.account_meta().iter().cloned());
            }
        }
        ItsMessageRef::DeployInterchainToken { minter, .. } => {
            let (metadata_account_key, _) =
                mpl_token_metadata::accounts::Metadata::find_pda(&mint_account);

            specific_accounts.push(AccountMeta::new_readonly(sysvar::instructions::ID, false));
            specific_accounts.push(AccountMeta::new_readonly(mpl_token_metadata::ID, false));
            specific_accounts.push(AccountMeta::new(metadata_account_key, false));
            // No initial supply is ever set through GMP, so no payer ATA required.
            specific_accounts.push(AccountMeta::new_readonly(crate::ID, false));

            if !minter.is_empty() {
                let minter_key = Pubkey::new_from_array(
                    (*minter)
                        .try_into()
                        .map_err(|_err| ProgramError::InvalidInstructionData)?,
                );
                let (minter_roles_pda, _) = role_management::find_user_roles_pda(
                    &crate::ID,
                    &token_manager_pda,
                    &minter_key,
                );

                specific_accounts.push(AccountMeta::new_readonly(minter_key, false));
                specific_accounts.push(AccountMeta::new(minter_roles_pda, false));
            }
        }
        ItsMessageRef::LinkToken { link_params, .. } => {
            if let Ok(operator) = Pubkey::try_from(*link_params) {
                let (operator_roles_pda, _) =
                    role_management::find_user_roles_pda(&crate::ID, &token_manager_pda, &operator);

                specific_accounts.push(AccountMeta::new_readonly(operator, false));
                specific_accounts.push(AccountMeta::new(operator_roles_pda, false));
            }
        }
    };

    Ok(specific_accounts)
}

fn try_retrieve_mint(
    interchain_token_pda: &Pubkey,
    payload: &ItsMessageRef<'_>,
    maybe_mint: Option<Pubkey>,
) -> Result<Pubkey, ProgramError> {
    if let Some(mint) = maybe_mint {
        return Ok(mint);
    }

    match payload {
        ItsMessageRef::LinkToken {
            destination_token_address,
            ..
        } => Pubkey::try_from(*destination_token_address)
            .map_err(|_err| ProgramError::InvalidInstructionData),
        ItsMessageRef::InterchainTransfer { .. } => {
            maybe_mint.ok_or(ProgramError::InvalidInstructionData)
        }
        ItsMessageRef::DeployInterchainToken { .. } => Ok(*interchain_token_pda),
    }
}

fn derive_common_its_accounts(
    token_program: Pubkey,
    message: &ItsMessageRef<'_>,
    maybe_mint: Option<Pubkey>,
) -> Result<(Vec<AccountMeta>, Pubkey, Pubkey), ProgramError> {
    let (its_root_pda, _) = crate::find_its_root_pda();
    let (interchain_token_pda, _) =
        crate::find_interchain_token_pda(&its_root_pda, message.token_id());
    let token_mint = try_retrieve_mint(&interchain_token_pda, message, maybe_mint)?;
    let (token_manager_pda, _) = crate::find_token_manager_pda(&its_root_pda, message.token_id());

    let token_manager_ata = get_associated_token_address_with_program_id(
        &token_manager_pda,
        &token_mint,
        &token_program,
    );

    let (its_user_roles_pda, _) =
        role_management::find_user_roles_pda(&crate::ID, &token_manager_pda, &its_root_pda);

    Ok((
        vec![
            AccountMeta::new_readonly(system_program::ID, false),
            AccountMeta::new_readonly(its_root_pda, false),
            AccountMeta::new(token_manager_pda, false),
            AccountMeta::new(token_mint, false),
            AccountMeta::new(token_manager_ata, false),
            AccountMeta::new_readonly(token_program, false),
            AccountMeta::new_readonly(spl_associated_token_account::ID, false),
            AccountMeta::new(its_user_roles_pda, false),
            AccountMeta::new_readonly(sysvar::rent::ID, false),
        ],
        token_mint,
        token_manager_pda,
    ))
}

#[allow(dead_code)]
pub(crate) enum ItsMessageRef<'a> {
    InterchainTransfer {
        token_id: Cow<'a, [u8; 32]>,
        source_address: &'a [u8],
        destination_address: &'a [u8],
        amount: u64,
        data: &'a [u8],
    },
    DeployInterchainToken {
        token_id: Cow<'a, [u8; 32]>,
        name: &'a str,
        symbol: &'a str,
        decimals: u8,
        minter: &'a [u8],
    },
    LinkToken {
        token_id: Cow<'a, [u8; 32]>,
        source_token_address: &'a [u8],
        destination_token_address: &'a [u8],
        token_manager_type: state::token_manager::Type,
        link_params: &'a [u8],
    },
}

impl ItsMessageRef<'_> {
    /// Returns the token id for the message.
    pub(crate) fn token_id(&self) -> &[u8; 32] {
        match self {
            ItsMessageRef::InterchainTransfer { token_id, .. }
            | ItsMessageRef::DeployInterchainToken { token_id, .. }
            | ItsMessageRef::LinkToken { token_id, .. } => token_id,
        }
    }
}

impl<'a> TryFrom<&'a GMPPayload> for ItsMessageRef<'a> {
    type Error = ProgramError;
    fn try_from(value: &'a GMPPayload) -> Result<Self, Self::Error> {
        Ok(match value {
            GMPPayload::InterchainTransfer(inner) => Self::InterchainTransfer {
                token_id: Cow::Borrowed(&inner.token_id.0),
                source_address: &inner.source_address.0,
                destination_address: inner.destination_address.as_ref(),
                amount: inner
                    .amount
                    .try_into()
                    .map_err(|_err| ProgramError::InvalidInstructionData)?,
                data: inner.data.as_ref(),
            },
            GMPPayload::DeployInterchainToken(inner) => Self::DeployInterchainToken {
                token_id: Cow::Borrowed(&inner.token_id.0),
                name: &inner.name,
                symbol: &inner.symbol,
                decimals: inner.decimals,
                minter: inner.minter.as_ref(),
            },
            GMPPayload::LinkToken(inner) => Self::LinkToken {
                token_id: Cow::Borrowed(&inner.token_id.0),
                source_token_address: inner.source_token_address.as_ref(),
                destination_token_address: inner.destination_token_address.as_ref(),
                token_manager_type: inner
                    .token_manager_type
                    .try_into()
                    .map_err(|_err| ProgramError::InvalidInstructionData)?,
                link_params: inner.link_params.as_ref(),
            },
            GMPPayload::RegisterTokenMetadata(_)
            | GMPPayload::SendToHub(_)
            | GMPPayload::ReceiveFromHub(_) => return Err(ProgramError::InvalidArgument),
        })
    }
}

#[cfg(test)]
mod tests {
    use std::borrow::Cow;

    use solana_program::{program_error::ProgramError, pubkey::Pubkey};

    use super::{derive_specific_its_accounts, ItsMessageRef};

    #[test]
    fn test_deploy_interchain_token_with_invalid_minter_pubkey() {
        let token_id = [0u8; 32];
        let name = "Test Token";
        let symbol = "TST";
        let decimals = 6;

        // Test with invalid minter (not 32 bytes)
        let invalid_minter = vec![1, 2, 3, 4, 5]; // Only 5 bytes, should be 32

        let message = ItsMessageRef::DeployInterchainToken {
            token_id: Cow::Borrowed(&token_id),
            name,
            symbol,
            decimals,
            minter: &invalid_minter,
        };

        let mint_account = Pubkey::new_unique();
        let token_manager_pda = Pubkey::new_unique();
        let token_program = spl_token_2022::ID;

        // This should fail with InvalidInstructionData because minter is not empty but also not 32 bytes
        let result =
            derive_specific_its_accounts(&message, mint_account, token_manager_pda, token_program);

        assert_eq!(result.unwrap_err(), ProgramError::InvalidInstructionData);
    }

    #[test]
    fn test_deploy_interchain_token_with_empty_minter() {
        let token_id = [0u8; 32];
        let name = "Test Token";
        let symbol = "TST";
        let decimals = 6;

        // Test with empty minter
        let empty_minter = vec![];

        let message = ItsMessageRef::DeployInterchainToken {
            token_id: Cow::Borrowed(&token_id),
            name,
            symbol,
            decimals,
            minter: &empty_minter,
        };

        let mint_account = Pubkey::new_unique();
        let token_manager_pda = Pubkey::new_unique();
        let token_program = spl_token_2022::ID;

        // This should succeed because empty minter is allowed
        let result =
            derive_specific_its_accounts(&message, mint_account, token_manager_pda, token_program);

        assert!(result.is_ok());
        let accounts = result.unwrap();

        // Should have 4 accounts (sysvar::instructions, mpl_token_metadata, metadata_account, crate::ID)
        // but no minter-related accounts
        assert_eq!(accounts.len(), 4);
    }

    #[test]
    fn test_deploy_interchain_token_with_valid_minter() {
        let token_id = [0u8; 32];
        let name = "Test Token";
        let symbol = "TST";
        let decimals = 6;

        // Test with valid minter (32 bytes)
        let valid_minter_pubkey = Pubkey::new_unique();
        let valid_minter = valid_minter_pubkey.to_bytes().to_vec();

        let message = ItsMessageRef::DeployInterchainToken {
            token_id: Cow::Borrowed(&token_id),
            name,
            symbol,
            decimals,
            minter: &valid_minter,
        };

        let mint_account = Pubkey::new_unique();
        let token_manager_pda = Pubkey::new_unique();
        let token_program = spl_token_2022::ID;

        // This should succeed because minter is exactly 32 bytes
        let result =
            derive_specific_its_accounts(&message, mint_account, token_manager_pda, token_program);

        assert!(result.is_ok());
        let accounts = result.unwrap();

        // Should have 6 accounts (4 base accounts + minter_key + minter_roles_pda)
        assert_eq!(accounts.len(), 6);
    }
}<|MERGE_RESOLUTION|>--- conflicted
+++ resolved
@@ -16,12 +16,8 @@
 use spl_associated_token_account::get_associated_token_address_with_program_id;
 use typed_builder::TypedBuilder;
 
-<<<<<<< HEAD
 use crate::find_interchain_transfer_execute_pda;
 use crate::state::{self, flow_limit};
-=======
-use crate::state;
->>>>>>> a1fc3b61
 
 pub mod interchain_token;
 pub mod token_manager;
@@ -1721,23 +1717,6 @@
             if !data.is_empty() {
                 let execute_data = DataPayload::decode(data)
                     .map_err(|_err| ProgramError::InvalidInstructionData)?;
-<<<<<<< HEAD
-                let (metadata_account_key, _) =
-                    mpl_token_metadata::accounts::Metadata::find_pda(&mint_account);
-                let program_ata = get_associated_token_address_with_program_id(
-                    &destination_account,
-                    &mint_account,
-                    &token_program,
-                );
-                let interchain_transfer_execute_key =
-                    find_interchain_transfer_execute_pda(&destination_account).0;
-
-                specific_accounts.push(AccountMeta::new(program_ata, false));
-                specific_accounts.push(AccountMeta::new_readonly(mpl_token_metadata::ID, false));
-                specific_accounts.push(AccountMeta::new(metadata_account_key, false));
-                specific_accounts.push(AccountMeta::new(interchain_transfer_execute_key, false));
-=======
->>>>>>> a1fc3b61
                 specific_accounts.extend(execute_data.account_meta().iter().cloned());
             }
         }
