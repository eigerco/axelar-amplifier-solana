--- conflicted
+++ resolved
@@ -496,7 +496,6 @@
     }
 }
 
-<<<<<<< HEAD
 /// Tries to create the PDA for a [`Tokenmanager`] using the provided bump,
 /// falling back to `find_program_address` if the bump is `None` or invalid.
 ///
@@ -642,8 +641,6 @@
     Ok(())
 }
 
-=======
->>>>>>> 8d97512e
 /// Creates an associated token account for the given program address and token
 /// mint, if it doesn't already exist.
 ///
